--- conflicted
+++ resolved
@@ -10,15 +10,10 @@
 import torch
 import torch.nn.functional as F
 from torch import nn, Tensor
-<<<<<<< HEAD
 # from transformers import LlamaModel, LlamaConfig, DynamicCache
 from .inference.custom_llama.modeling_llama import LlamaModel, LlamaConfig
 from transformers.cache_utils import StaticCache
 from transformers.generation.logits_process import MinPLogitsWarper, TopPLogitsWarper, RepetitionPenaltyLogitsProcessor
-=======
-from transformers import LlamaModel, LlamaConfig
-from transformers.generation.logits_process import TopPLogitsWarper, RepetitionPenaltyLogitsProcessor, MinPLogitsWarper
->>>>>>> 1798729e
 
 from .modules.learned_pos_emb import LearnedPositionEmbeddings
 
@@ -232,23 +227,28 @@
 
         return loss_text, loss_speech
 
-    def init_patched_model(self):
+    def init_patched_model(self, len_cond=0, text_tokens=None):
         # TODO? synchronize the expensive compile function
         # with self.compile_lock:
         if not self.compiled:
-            # alignment_stream_analyzer = AlignmentStreamAnalyzer(
-            #     self.tfmr,
-            #     None,
-            #     text_tokens_slice=(len_cond, len_cond + text_tokens.size(-1)),
-            #     alignment_layer_idx=9, # TODO: hparam or something?
-            #     eos_idx=self.hp.stop_speech_token,
-            # )
+            # Default to None for English models, only create for multilingual
+            alignment_stream_analyzer = None
+            if self.hp.is_multilingual:
+                alignment_stream_analyzer = AlignmentStreamAnalyzer(
+                    self.tfmr,
+                    None,
+                    text_tokens_slice=(len_cond, len_cond + text_tokens.size(-1)),
+                    alignment_layer_idx=9, # TODO: hparam or something?
+                    eos_idx=self.hp.stop_speech_token,
+                )
+                assert alignment_stream_analyzer.eos_idx == self.hp.stop_speech_token
+
             patched_model = T3HuggingfaceBackend(
                 config=self.cfg,
                 llama=self.tfmr,
                 speech_enc=self.speech_emb,
                 speech_head=self.speech_head,
-                # alignment_stream_analyzer=alignment_stream_analyzer,
+                alignment_stream_analyzer=alignment_stream_analyzer,
             )
             self.patched_model = patched_model
             self.compiled = True
@@ -340,7 +340,6 @@
         stop_on_eos=True,
         do_sample=True,
         temperature=0.8,
-<<<<<<< HEAD
         min_p=0.05,
         top_p=1.0,
         length_penalty=1.0,
@@ -353,13 +352,6 @@
         stride_length=4,
         skip_when_1=True,
         benchmark_t3=False,
-=======
-        top_p=0.95,
-        min_p=0.05,
-        length_penalty=1.0,
-        repetition_penalty=1.2,
-        cfg_weight=0.5,
->>>>>>> 1798729e
     ):
         """
         Args:
@@ -384,40 +376,10 @@
 
         # In order to use the standard HF generate method, we need to extend some methods to inject our custom logic
         # Note the llama-specific logic. Other tfmr types can be added later.
-<<<<<<< HEAD
-        self.init_patched_model()
+        self.init_patched_model(len_cond=len_cond, text_tokens=text_tokens)
         # Pre-compute embeddings cache for the generation loop
         self.get_speech_pos_embedding_cache(TOKEN_LIMIT + 1 or self.hp.max_speech_tokens, dtype=embeds.dtype)
         self.init_speech_embedding_cache(vocab_size=self.hp.speech_tokens_dict_size, dtype=embeds.dtype)
-=======
-
-        self.compiled = False
-
-        # TODO? synchronize the expensive compile function
-        # with self.compile_lock:
-        if not self.compiled:
-            # Default to None for English models, only create for multilingual
-            alignment_stream_analyzer = None
-            if self.hp.is_multilingual:
-                alignment_stream_analyzer = AlignmentStreamAnalyzer(
-                    self.tfmr,
-                    None,
-                    text_tokens_slice=(len_cond, len_cond + text_tokens.size(-1)),
-                    alignment_layer_idx=9, # TODO: hparam or something?
-                    eos_idx=self.hp.stop_speech_token,
-                )
-                assert alignment_stream_analyzer.eos_idx == self.hp.stop_speech_token
-
-            patched_model = T3HuggingfaceBackend(
-                config=self.cfg,
-                llama=self.tfmr,
-                speech_enc=self.speech_emb,
-                speech_head=self.speech_head,
-                alignment_stream_analyzer=alignment_stream_analyzer,
-            )
-            self.patched_model = patched_model
-            self.compiled = True
->>>>>>> 1798729e
 
         # # Run normal generate method, which calls our custom extended methods
         # return self.patched_model.generate(
@@ -453,7 +415,6 @@
         bos_len = bos_token.shape[1] # == 1
 
         # Instantiate the logits processors.
-<<<<<<< HEAD
         self.update_processors(top_p, min_p, repetition_penalty, skip_when_1=skip_when_1)
 
         # move all inputs to patched_model.dtype
@@ -483,24 +444,8 @@
             max_cache_len=max_cache_len,
             device=self.patched_model.device,
             dtype=self.patched_model.dtype,
-=======
-        top_p_warper = TopPLogitsWarper(top_p=top_p)
-        min_p_warper = MinPLogitsWarper(min_p=min_p)
-        top_p_warper = TopPLogitsWarper(top_p=top_p)
-        repetition_penalty_processor = RepetitionPenaltyLogitsProcessor(penalty=float(repetition_penalty))
-
-        # ---- Initial Forward Pass (no kv_cache yet) ----
-        output = self.patched_model(
-            inputs_embeds=inputs_embeds,
-            past_key_values=None,
-            use_cache=True,
-            output_attentions=True,
-            output_hidden_states=True,
-            return_dict=True,
->>>>>>> 1798729e
         )
 
-<<<<<<< HEAD
         # Move check higher to avoid polluting the loop
         assert not kv_cache.get_seq_length() > 0, \
             "Cannot process large input when cache already has content"
@@ -523,36 +468,6 @@
         print(f"Input embeds shape before padding: {inputs_embeds.shape}")
 
         inputs_embeds = pad_to_fixed_length(inputs_embeds, TOKEN_LIMIT)
-=======
-        # ---- Generation Loop using kv_cache ----
-        for i in tqdm(range(max_new_tokens), desc="Sampling", dynamic_ncols=True):
-            logits_step = output.logits[:, -1, :]                
-            # CFG combine  → (1, V)
-            cond   = logits_step[0:1, :]
-            uncond = logits_step[1:2, :]
-            cfg = torch.as_tensor(cfg_weight, device=cond.device, dtype=cond.dtype)
-            logits = cond + cfg * (cond - uncond)
-            
-            # Apply alignment stream analyzer integrity checks
-            if self.patched_model.alignment_stream_analyzer is not None:
-                if logits.dim() == 1:            # guard in case something upstream squeezed
-                    logits = logits.unsqueeze(0) # (1, V)
-                # Pass the last generated token for repetition tracking
-                last_token = generated_ids[0, -1].item() if len(generated_ids[0]) > 0 else None
-                logits = self.patched_model.alignment_stream_analyzer.step(logits, next_token=last_token)  # (1, V)
-
-            # Apply repetition penalty
-            ids_for_proc = generated_ids[:1, ...]   # batch = 1
-            logits = repetition_penalty_processor(ids_for_proc, logits)  # expects (B,V)
-            
-            # Apply temperature scaling.
-            if temperature != 1.0:
-                logits = logits / temperature
-                
-            # Apply min_p and top_p filtering
-            logits = min_p_warper(ids_for_proc, logits)
-            logits = top_p_warper(ids_for_proc, logits)
->>>>>>> 1798729e
 
         # ---- Initial Forward Pass (no kv_cache yet) ----
         initial_forward_pass = _initial_forward_pass_variants.get(initial_forward_pass_backend, _initial_forward_pass_variants["eager"])
@@ -588,7 +503,6 @@
         for i in tqdm(range(max_new_tokens // stride_length), desc="Sampling", dynamic_ncols=True): 
             i_tensor = indices[i * stride_length]
             # Check for EOS token.
-<<<<<<< HEAD
             if i * stride_length > length_guesstimate and i % (20 // stride_length) == 0:
                 if (generated_ids == stop_token_tensor).any():
                     if benchmark_t3:
@@ -619,26 +533,7 @@
                 kv_cache,
                 stride_length,
                 max_position=max_position,
-=======
-            if next_token.view(-1) == self.hp.stop_speech_token:
-                logger.info(f"✅ EOS token detected! Stopping generation at step {i+1}")
-                break
-
-            # Get embedding for the new token.
-            next_token_embed = self.speech_emb(next_token)
-            next_token_embed = next_token_embed + self.speech_pos_emb.get_fixed_embedding(i + 1)
-
-            #  For CFG
-            next_token_embed = torch.cat([next_token_embed, next_token_embed])
-
-            # Forward pass with only the new token and the cached past.
-            output = self.patched_model(
-                inputs_embeds=next_token_embed,
-                past_key_values=past,
-                output_attentions=True,
-                output_hidden_states=True,
-                return_dict=True,
->>>>>>> 1798729e
+                alignment_stream_analyzer=self.patched_model.alignment_stream_analyzer,
             )
             output_logits = outputs[1]
             if len(outputs) == 3:
@@ -694,7 +589,8 @@
     patched_model: T3HuggingfaceBackend,
     kv_cache: StaticCache,
     stride_length: int = 0, # for API simplicity
-    max_position: Optional[int] = None
+    max_position: Optional[int] = None,
+    alignment_stream_analyzer: Optional[AlignmentStreamAnalyzer] = None
 ):
     logits = output_logits[:, -1, :]
 
@@ -706,12 +602,19 @@
 
     logits = logits.squeeze(1)
 
-    # Apply temperature scaling.
+    # Apply alignment stream analyzer integrity checks
+    if alignment_stream_analyzer is not None:
+        if logits.dim() == 1:            # guard in case something upstream squeezed
+            logits = logits.unsqueeze(0) # (1, V)
+        # Pass the last generated token for repetition tracking
+        last_token = generated_ids[0, -1].item() if len(generated_ids[0]) > 0 else None
+        logits = alignment_stream_analyzer.step(logits, next_token=last_token)  # (1, V)
+
+    logits = repetition_penalty_processor(generated_ids, logits)
+
     if temperature != 1.0:
         logits = logits / temperature
 
-    # Apply repetition penalty and top‑p filtering.
-    logits = repetition_penalty_processor(generated_ids, logits)
     logits = min_p_warper(None, logits)
     logits = top_p_warper(None, logits)
 
@@ -756,7 +659,8 @@
     patched_model: T3HuggingfaceBackend,
     kv_cache: StaticCache,
     stride_length: int,
-    max_position: Optional[int] = None
+    max_position: Optional[int] = None,
+    alignment_stream_analyzer: Optional[AlignmentStreamAnalyzer] = None
 ):
     for i in range(stride_length):
         next_token, output_logits = generate_t3_token(
@@ -774,6 +678,8 @@
             patched_model,
             kv_cache,
             stride_length,
+            # max_position=max_position, # only use for cudagraphs-manual
+            alignment_stream_analyzer=alignment_stream_analyzer
         )
         output_logits = output_logits.clone()
     return next_token, output_logits
