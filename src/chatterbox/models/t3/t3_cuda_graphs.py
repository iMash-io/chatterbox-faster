--- conflicted
+++ resolved
@@ -1,405 +1,266 @@
-import torch
-from typing import Optional, Tuple, Callable, Any, Dict
-
-TOKEN_LIMIT = 1500
-
-
-def get_next_bucket(
-    seq_len: int, bucket_size: int = 250, max_bucket: int = TOKEN_LIMIT
-) -> int:
-    bucket = ((seq_len - 1) // bucket_size + 1) * bucket_size
-    return min(bucket, max_bucket)
-
-
-class T3StepCUDAGraphWrapper:
-    """
-    A wrapper class that automatically captures and replays CUDA graphs for optimized inference
-    with support for bucketing to handle dynamic max_position values.
-
-    Maintains separate graphs for different bucket sizes while sharing kv_cache and memory.
-    """
-
-    def __init__(
-        self,
-        generate_token: Callable,
-        patched_model: Any,
-        kv_cache: Any,
-        repetition_penalty_processor: Any,
-        min_p_warper: Any,
-        top_p_warper: Any,
-        alignment_stream_analyzer: Any = None,
-    ):
-        """
-        Initialize the CUDA graph wrapper with bucketing support.
-
-        Args:
-            generate_token: The function to wrap with CUDA graph
-            patched_model: The model instance
-            kv_cache: The key-value cache (shared across all buckets)
-            repetition_penalty_processor: Repetition penalty processor
-            min_p_warper: Min-p warper
-            top_p_warper: Top-p warper
-        """
-        self.generate_token = generate_token
-        self.patched_model = patched_model
-        self.kv_cache = kv_cache  # Shared across all buckets
-        self.repetition_penalty_processor = repetition_penalty_processor
-        self.min_p_warper = min_p_warper
-        self.top_p_warper = top_p_warper
-
-        # Dictionary to store graphs and static tensors for each bucket
-        self._bucket_graphs: Dict[int, torch.cuda.CUDAGraph] = {}
-        self._bucket_static_tensors: Dict[int, dict] = {}
-
-        # Track which buckets have been captured
-        self._captured_buckets = set()
-
-        self.dtype = patched_model.dtype
-        self.alignment_stream_analyzer = alignment_stream_analyzer
-
-    def guard(self):
-        """
-        Validate critical parameters have not changed, such as effective batch size or dtype.
-        """
-        assert self.patched_model.dtype == self.dtype
-        pass
-
-    def _capture_graph_for_bucket(
-        self,
-        bucket_key: int,
-        speech_embedding_cache: torch.Tensor,
-        output_logits: torch.Tensor,
-        i_tensor: torch.Tensor,
-        batch_idx: torch.Tensor,
-        speech_pos_embedding_cache: torch.Tensor,
-        generated_ids: torch.Tensor,
-        cfg_weight: float,
-        temperature: float,
-        stride_length: int,
-        max_position: Optional[int] = None,
-    ) -> None:
-        """Capture the CUDA graph for a specific bucket."""
-        print(
-            f"Capturing CUDA graph for bucket {bucket_key} (max_position: {max_position})"
-        )
-
-        # Create new graph for this bucket
-        self._bucket_graphs[bucket_key] = torch.cuda.CUDAGraph()
-
-        # Initialize static tensors dictionary for this bucket
-        static_tensors = {}
-
-        # Clone static tensors for this bucket
-        static_tensors["speech_embedding_cache"] = speech_embedding_cache.clone()
-        static_tensors["output_logits"] = output_logits.clone()
-        static_tensors["i_tensor"] = i_tensor.clone()
-        static_tensors["batch_idx"] = batch_idx.clone()
-        static_tensors["speech_pos_embedding_cache"] = (
-            speech_pos_embedding_cache.clone()
-        )
-        static_tensors["generated_ids"] = generated_ids
-        static_tensors["cfg_weight"] = cfg_weight
-        static_tensors["temperature"] = temperature
-        static_tensors["stride_length"] = stride_length
-        static_tensors["max_position"] = bucket_key
-
-        # Capture the graph
-<<<<<<< HEAD
-        static_tensors["next_token_override"] = generated_ids.new_zeros(
-            (*generated_ids.shape[:1], 1)
-        )
-
-        with torch.inference_mode():
-            capture_kwargs = {}
-            try:
-                capture_kwargs["capture_mode"] = (
-                    torch.cuda.graphs.CaptureMode.RELAXED
-                )
-            except AttributeError:
-                # Older torch builds do not expose CaptureMode. Let torch pick the
-                # default capture mode instead of crashing during startup.
-                pass
-
-            with torch.cuda.graph(
-                self._bucket_graphs[bucket_key],
-                **capture_kwargs,
-            ):
-                static_tensors["out_1"], static_tensors["out_2"] = self.generate_token(
-                    static_tensors["speech_embedding_cache"],
-                    static_tensors["output_logits"],
-                    static_tensors["i_tensor"],
-                    static_tensors["batch_idx"],
-                    static_tensors["speech_pos_embedding_cache"],
-                    static_tensors["generated_ids"],
-                    static_tensors["cfg_weight"],
-                    static_tensors["temperature"],
-                    self.repetition_penalty_processor,
-                    self.min_p_warper,
-                    self.top_p_warper,
-                    self.patched_model,
-                    self.kv_cache,  # Shared kv_cache
-                    static_tensors["stride_length"],
-                    static_tensors["max_position"],
-                    self.alignment_stream_analyzer,
-                    next_token_override=static_tensors["next_token_override"],
-                )
-=======
-        static_tensors["next_token_override"] = generated_ids.new_zeros(
-            (*generated_ids.shape[:1], 1)
-        )
-
-        with torch.inference_mode():
-            with torch.cuda.graph(
-                self._bucket_graphs[bucket_key],
-                capture_mode=torch.cuda.graphs.CaptureMode.RELAXED,
-            ):
-                static_tensors["out_1"], static_tensors["out_2"] = self.generate_token(
-                    static_tensors["speech_embedding_cache"],
-                    static_tensors["output_logits"],
-                    static_tensors["i_tensor"],
-                    static_tensors["batch_idx"],
-                    static_tensors["speech_pos_embedding_cache"],
-                    static_tensors["generated_ids"],
-                    static_tensors["cfg_weight"],
-                    static_tensors["temperature"],
-                    self.repetition_penalty_processor,
-                    self.min_p_warper,
-                    self.top_p_warper,
-                    self.patched_model,
-                    self.kv_cache,  # Shared kv_cache
-                    static_tensors["stride_length"],
-                    static_tensors["max_position"],
-                    self.alignment_stream_analyzer,
-                    next_token_override=static_tensors["next_token_override"],
-                )
->>>>>>> dcfffa8c
-
-        # Store static tensors for this bucket
-        self._bucket_static_tensors[bucket_key] = static_tensors
-        self._captured_buckets.add(bucket_key)
-
-    def __call__(
-        self,
-        speech_embedding_cache: torch.Tensor,
-        output_logits: torch.Tensor,
-        i_tensor: torch.Tensor,
-        batch_idx: torch.Tensor,
-        speech_pos_embedding_cache: torch.Tensor,
-        generated_ids: torch.Tensor,
-        cfg_weight: float,
-        temperature: float,
-        repetition_penalty_processor: Any = None,
-        min_p_warper: Any = None,
-        top_p_warper: Any = None,
-        patched_model: Any = None,
-        kv_cache: Any = None,
-<<<<<<< HEAD
-        stride_length: int = 1,
-        max_position: Optional[int] = None,
-        alignment_stream_analyzer: Any = None,
-    ) -> Tuple[torch.Tensor, torch.Tensor]:
-        self.alignment_stream_analyzer = alignment_stream_analyzer
-        # Determine which bucket to use
-        bucket_key = max_position or TOKEN_LIMIT
-
-        # Check if we need to capture a graph for this bucket
-        if bucket_key not in self._captured_buckets:
-            self._capture_graph_for_bucket(
-                bucket_key,
-                speech_embedding_cache,
-                output_logits,
-                i_tensor,
-                batch_idx,
-                speech_pos_embedding_cache,
-                generated_ids,
-                cfg_weight,
-                temperature,
-                stride_length,
-                max_position,
-            )
-
-        # Update static tensors for this bucket and replay
-        static_tensors = self._bucket_static_tensors[bucket_key]
-
-        static_tensors["speech_embedding_cache"].copy_(speech_embedding_cache)
-        static_tensors["output_logits"].copy_(output_logits)
-        static_tensors["i_tensor"].copy_(i_tensor)
-        static_tensors["batch_idx"].copy_(batch_idx)
-        static_tensors["speech_pos_embedding_cache"].copy_(
-            speech_pos_embedding_cache
-        )
-        static_tensors["generated_ids"].copy_(generated_ids)
-        static_tensors["cfg_weight"] = cfg_weight
-        static_tensors["temperature"] = temperature
-        static_tensors["stride_length"] = stride_length
-        static_tensors["max_position"] = max_position
-        next_token = self._sample_next_token(
-            output_logits,
-            generated_ids,
-            cfg_weight,
-            temperature,
-            alignment_stream_analyzer,
-        )
-        static_tensors["next_token_override"].copy_(next_token)
-
-        # Replay the graph for this bucket
-        self._bucket_graphs[bucket_key].replay()
-
-        # Return outputs from the appropriate bucket
-        static_tensors = self._bucket_static_tensors[bucket_key]
-        return (
-            static_tensors["out_1"],
-=======
-        stride_length: int = 1,
-        max_position: Optional[int] = None,
-        alignment_stream_analyzer: Any = None,
-    ) -> Tuple[torch.Tensor, torch.Tensor]:
-        self.alignment_stream_analyzer = alignment_stream_analyzer
-        # Determine which bucket to use
-        bucket_key = max_position or TOKEN_LIMIT
-
-        # Check if we need to capture a graph for this bucket
-        if bucket_key not in self._captured_buckets:
-            self._capture_graph_for_bucket(
-                bucket_key,
-                speech_embedding_cache,
-                output_logits,
-                i_tensor,
-                batch_idx,
-                speech_pos_embedding_cache,
-                generated_ids,
-                cfg_weight,
-                temperature,
-                stride_length,
-                max_position,
-            )
-
-        # Update static tensors for this bucket and replay
-        static_tensors = self._bucket_static_tensors[bucket_key]
-
-        static_tensors["speech_embedding_cache"].copy_(speech_embedding_cache)
-        static_tensors["output_logits"].copy_(output_logits)
-        static_tensors["i_tensor"].copy_(i_tensor)
-        static_tensors["batch_idx"].copy_(batch_idx)
-        static_tensors["speech_pos_embedding_cache"].copy_(
-            speech_pos_embedding_cache
-        )
-        static_tensors["generated_ids"].copy_(generated_ids)
-        static_tensors["cfg_weight"] = cfg_weight
-        static_tensors["temperature"] = temperature
-        static_tensors["stride_length"] = stride_length
-        static_tensors["max_position"] = max_position
-        next_token = self._sample_next_token(
-            output_logits,
-            generated_ids,
-            cfg_weight,
-            temperature,
-            alignment_stream_analyzer,
-        )
-        static_tensors["next_token_override"].copy_(next_token)
-
-        # Replay the graph for this bucket
-        self._bucket_graphs[bucket_key].replay()
-
-        # Return outputs from the appropriate bucket
-        static_tensors = self._bucket_static_tensors[bucket_key]
-        return (
-            static_tensors["out_1"],
->>>>>>> dcfffa8c
-            static_tensors["out_2"],
-            static_tensors["generated_ids"],
-        )
-
-    def reset(self, bucket_key: Optional[int] = None) -> None:
-        if bucket_key is not None:
-            # Reset specific bucket
-            if bucket_key in self._bucket_graphs:
-                del self._bucket_graphs[bucket_key]
-            if bucket_key in self._bucket_static_tensors:
-                del self._bucket_static_tensors[bucket_key]
-            self._captured_buckets.discard(bucket_key)
-            print(f"Reset bucket {bucket_key}")
-        else:
-            # Reset all buckets
-            self._bucket_graphs.clear()
-            self._bucket_static_tensors.clear()
-            self._captured_buckets.clear()
-            print("Reset all buckets")
-
-    def mark_new_generation(self):
-<<<<<<< HEAD
-        self.kv_cache.reset()
-
-    def _sample_next_token(
-        self,
-        output_logits: torch.Tensor,
-        generated_ids: torch.Tensor,
-        cfg_weight: float,
-        temperature: float,
-        alignment_stream_analyzer: Any,
-    ) -> torch.Tensor:
-        logits = output_logits[:, -1, :]
-
-        if cfg_weight > 0.0:
-            logits_cond = logits[0:1]
-            logits_uncond = logits[1:2]
-            logits = logits_cond + cfg_weight * (logits_cond - logits_uncond)
-
-        logits = logits.squeeze(1)
-
-        if alignment_stream_analyzer is not None:
-            if logits.dim() == 1:
-                logits = logits.unsqueeze(0)
-            seq_has_tokens = generated_ids.size(-1) > 0
-            last_token = generated_ids[0, -1].item() if seq_has_tokens else None
-            logits = alignment_stream_analyzer.step(logits, next_token=last_token)
-
-        logits = self.repetition_penalty_processor(generated_ids, logits)
-
-        if temperature != 1.0:
-            logits = logits / temperature
-
-        logits = self.min_p_warper(None, logits)
-        logits = self.top_p_warper(None, logits)
-
-        probs = torch.softmax(logits, dim=-1)
-        return torch.multinomial(probs, num_samples=1)
-=======
-        self.kv_cache.reset()
-
-    def _sample_next_token(
-        self,
-        output_logits: torch.Tensor,
-        generated_ids: torch.Tensor,
-        cfg_weight: float,
-        temperature: float,
-        alignment_stream_analyzer: Any,
-    ) -> torch.Tensor:
-        logits = output_logits[:, -1, :]
-
-        if cfg_weight > 0.0:
-            logits_cond = logits[0:1]
-            logits_uncond = logits[1:2]
-            logits = logits_cond + cfg_weight * (logits_cond - logits_uncond)
-
-        logits = logits.squeeze(1)
-
-        if alignment_stream_analyzer is not None:
-            if logits.dim() == 1:
-                logits = logits.unsqueeze(0)
-            seq_has_tokens = generated_ids.size(-1) > 0
-            last_token = generated_ids[0, -1].item() if seq_has_tokens else None
-            logits = alignment_stream_analyzer.step(logits, next_token=last_token)
-
-        logits = self.repetition_penalty_processor(generated_ids, logits)
-
-        if temperature != 1.0:
-            logits = logits / temperature
-
-        logits = self.min_p_warper(None, logits)
-        logits = self.top_p_warper(None, logits)
-
-        probs = torch.softmax(logits, dim=-1)
-        return torch.multinomial(probs, num_samples=1)
-
->>>>>>> dcfffa8c
+import torch
+from typing import Optional, Tuple, Callable, Any, Dict
+
+TOKEN_LIMIT = 1500
+
+
+def get_next_bucket(
+    seq_len: int, bucket_size: int = 250, max_bucket: int = TOKEN_LIMIT
+) -> int:
+    bucket = ((seq_len - 1) // bucket_size + 1) * bucket_size
+    return min(bucket, max_bucket)
+
+
+class T3StepCUDAGraphWrapper:
+    """
+    A wrapper class that automatically captures and replays CUDA graphs for optimized inference
+    with support for bucketing to handle dynamic max_position values.
+
+    Maintains separate graphs for different bucket sizes while sharing kv_cache and memory.
+    """
+
+    def __init__(
+        self,
+        generate_token: Callable,
+        patched_model: Any,
+        kv_cache: Any,
+        repetition_penalty_processor: Any,
+        min_p_warper: Any,
+        top_p_warper: Any,
+        alignment_stream_analyzer: Any = None,
+    ):
+        """
+        Initialize the CUDA graph wrapper with bucketing support.
+
+        Args:
+            generate_token: The function to wrap with CUDA graph
+            patched_model: The model instance
+            kv_cache: The key-value cache (shared across all buckets)
+            repetition_penalty_processor: Repetition penalty processor
+            min_p_warper: Min-p warper
+            top_p_warper: Top-p warper
+        """
+        self.generate_token = generate_token
+        self.patched_model = patched_model
+        self.kv_cache = kv_cache  # Shared across all buckets
+        self.repetition_penalty_processor = repetition_penalty_processor
+        self.min_p_warper = min_p_warper
+        self.top_p_warper = top_p_warper
+
+        # Dictionary to store graphs and static tensors for each bucket
+        self._bucket_graphs: Dict[int, torch.cuda.CUDAGraph] = {}
+        self._bucket_static_tensors: Dict[int, dict] = {}
+
+        # Track which buckets have been captured
+        self._captured_buckets = set()
+
+        self.dtype = patched_model.dtype
+        self.alignment_stream_analyzer = alignment_stream_analyzer
+
+    def guard(self):
+        """
+        Validate critical parameters have not changed, such as effective batch size or dtype.
+        """
+        assert self.patched_model.dtype == self.dtype
+        pass
+
+    def _capture_graph_for_bucket(
+        self,
+        bucket_key: int,
+        speech_embedding_cache: torch.Tensor,
+        output_logits: torch.Tensor,
+        i_tensor: torch.Tensor,
+        batch_idx: torch.Tensor,
+        speech_pos_embedding_cache: torch.Tensor,
+        generated_ids: torch.Tensor,
+        cfg_weight: float,
+        temperature: float,
+        stride_length: int,
+        max_position: Optional[int] = None,
+    ) -> None:
+        """Capture the CUDA graph for a specific bucket."""
+        print(
+            f"Capturing CUDA graph for bucket {bucket_key} (max_position: {max_position})"
+        )
+
+        # Create new graph for this bucket
+        self._bucket_graphs[bucket_key] = torch.cuda.CUDAGraph()
+
+        # Initialize static tensors dictionary for this bucket
+        static_tensors = {}
+
+        # Clone static tensors for this bucket
+        static_tensors["speech_embedding_cache"] = speech_embedding_cache.clone()
+        static_tensors["output_logits"] = output_logits.clone()
+        static_tensors["i_tensor"] = i_tensor.clone()
+        static_tensors["batch_idx"] = batch_idx.clone()
+        static_tensors["speech_pos_embedding_cache"] = (
+            speech_pos_embedding_cache.clone()
+        )
+        static_tensors["generated_ids"] = generated_ids
+        static_tensors["cfg_weight"] = cfg_weight
+        static_tensors["temperature"] = temperature
+        static_tensors["stride_length"] = stride_length
+        static_tensors["max_position"] = bucket_key
+
+        # Capture the graph
+        static_tensors["next_token_override"] = generated_ids.new_zeros(
+            (*generated_ids.shape[:1], 1)
+        )
+
+        with torch.inference_mode():
+            with torch.cuda.graph(
+                self._bucket_graphs[bucket_key],
+                capture_mode=torch.cuda.graphs.CaptureMode.RELAXED,
+            ):
+                static_tensors["out_1"], static_tensors["out_2"] = self.generate_token(
+                    static_tensors["speech_embedding_cache"],
+                    static_tensors["output_logits"],
+                    static_tensors["i_tensor"],
+                    static_tensors["batch_idx"],
+                    static_tensors["speech_pos_embedding_cache"],
+                    static_tensors["generated_ids"],
+                    static_tensors["cfg_weight"],
+                    static_tensors["temperature"],
+                    self.repetition_penalty_processor,
+                    self.min_p_warper,
+                    self.top_p_warper,
+                    self.patched_model,
+                    self.kv_cache,  # Shared kv_cache
+                    static_tensors["stride_length"],
+                    static_tensors["max_position"],
+                    self.alignment_stream_analyzer,
+                    next_token_override=static_tensors["next_token_override"],
+                )
+
+        # Store static tensors for this bucket
+        self._bucket_static_tensors[bucket_key] = static_tensors
+        self._captured_buckets.add(bucket_key)
+
+    def __call__(
+        self,
+        speech_embedding_cache: torch.Tensor,
+        output_logits: torch.Tensor,
+        i_tensor: torch.Tensor,
+        batch_idx: torch.Tensor,
+        speech_pos_embedding_cache: torch.Tensor,
+        generated_ids: torch.Tensor,
+        cfg_weight: float,
+        temperature: float,
+        repetition_penalty_processor: Any = None,
+        min_p_warper: Any = None,
+        top_p_warper: Any = None,
+        patched_model: Any = None,
+        kv_cache: Any = None,
+        stride_length: int = 1,
+        max_position: Optional[int] = None,
+        alignment_stream_analyzer: Any = None,
+    ) -> Tuple[torch.Tensor, torch.Tensor]:
+        self.alignment_stream_analyzer = alignment_stream_analyzer
+        # Determine which bucket to use
+        bucket_key = max_position or TOKEN_LIMIT
+
+        # Check if we need to capture a graph for this bucket
+        if bucket_key not in self._captured_buckets:
+            self._capture_graph_for_bucket(
+                bucket_key,
+                speech_embedding_cache,
+                output_logits,
+                i_tensor,
+                batch_idx,
+                speech_pos_embedding_cache,
+                generated_ids,
+                cfg_weight,
+                temperature,
+                stride_length,
+                max_position,
+            )
+
+        # Update static tensors for this bucket and replay
+        static_tensors = self._bucket_static_tensors[bucket_key]
+
+        static_tensors["speech_embedding_cache"].copy_(speech_embedding_cache)
+        static_tensors["output_logits"].copy_(output_logits)
+        static_tensors["i_tensor"].copy_(i_tensor)
+        static_tensors["batch_idx"].copy_(batch_idx)
+        static_tensors["speech_pos_embedding_cache"].copy_(
+            speech_pos_embedding_cache
+        )
+        static_tensors["generated_ids"].copy_(generated_ids)
+        static_tensors["cfg_weight"] = cfg_weight
+        static_tensors["temperature"] = temperature
+        static_tensors["stride_length"] = stride_length
+        static_tensors["max_position"] = max_position
+        next_token = self._sample_next_token(
+            output_logits,
+            generated_ids,
+            cfg_weight,
+            temperature,
+            alignment_stream_analyzer,
+        )
+        static_tensors["next_token_override"].copy_(next_token)
+
+        # Replay the graph for this bucket
+        self._bucket_graphs[bucket_key].replay()
+
+        # Return outputs from the appropriate bucket
+        static_tensors = self._bucket_static_tensors[bucket_key]
+        return (
+            static_tensors["out_1"],
+            static_tensors["out_2"],
+            static_tensors["generated_ids"],
+        )
+
+    def reset(self, bucket_key: Optional[int] = None) -> None:
+        if bucket_key is not None:
+            # Reset specific bucket
+            if bucket_key in self._bucket_graphs:
+                del self._bucket_graphs[bucket_key]
+            if bucket_key in self._bucket_static_tensors:
+                del self._bucket_static_tensors[bucket_key]
+            self._captured_buckets.discard(bucket_key)
+            print(f"Reset bucket {bucket_key}")
+        else:
+            # Reset all buckets
+            self._bucket_graphs.clear()
+            self._bucket_static_tensors.clear()
+            self._captured_buckets.clear()
+            print("Reset all buckets")
+
+    def mark_new_generation(self):
+        self.kv_cache.reset()
+
+    def _sample_next_token(
+        self,
+        output_logits: torch.Tensor,
+        generated_ids: torch.Tensor,
+        cfg_weight: float,
+        temperature: float,
+        alignment_stream_analyzer: Any,
+    ) -> torch.Tensor:
+        logits = output_logits[:, -1, :]
+
+        if cfg_weight > 0.0:
+            logits_cond = logits[0:1]
+            logits_uncond = logits[1:2]
+            logits = logits_cond + cfg_weight * (logits_cond - logits_uncond)
+
+        logits = logits.squeeze(1)
+
+        if alignment_stream_analyzer is not None:
+            if logits.dim() == 1:
+                logits = logits.unsqueeze(0)
+            seq_has_tokens = generated_ids.size(-1) > 0
+            last_token = generated_ids[0, -1].item() if seq_has_tokens else None
+            logits = alignment_stream_analyzer.step(logits, next_token=last_token)
+
+        logits = self.repetition_penalty_processor(generated_ids, logits)
+
+        if temperature != 1.0:
+            logits = logits / temperature
+
+        logits = self.min_p_warper(None, logits)
+        logits = self.top_p_warper(None, logits)
+
+        probs = torch.softmax(logits, dim=-1)
+        return torch.multinomial(probs, num_samples=1)